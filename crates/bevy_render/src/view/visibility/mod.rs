--- conflicted
+++ resolved
@@ -6,7 +6,7 @@
 use bevy_app::{CoreStage, Plugin};
 use bevy_asset::{Assets, Handle};
 use bevy_ecs::prelude::*;
-use bevy_hierarchy::{Children, HierarchySystem, Parent};
+use bevy_hierarchy::{Children, Parent};
 use bevy_reflect::std_traits::ReflectDefault;
 use bevy_reflect::Reflect;
 use bevy_transform::components::GlobalTransform;
@@ -136,9 +136,7 @@
         )
         .add_system_to_stage(
             CoreStage::PostUpdate,
-            visibility_propagate_system
-                .label(VisibilityPropagate)
-                .after(HierarchySystem::ParentUpdate),
+            visibility_propagate_system.label(VisibilityPropagate),
         )
         .add_system_to_stage(
             CoreStage::PostUpdate,
@@ -227,7 +225,7 @@
             visibility_query.get_mut(entity).map_err(drop)?;
         // Note that for parallelising, this check cannot occur here, since there is an `&mut GlobalTransform` (in global_transform)
         assert_eq!(
-            child_parent.0, expected_parent,
+            child_parent.get(), expected_parent,
             "Malformed hierarchy. This probably means that your hierarchy has been improperly maintained, or contains a cycle"
         );
         computed_visibility.is_visibile_in_hierarchy = visibility.is_visible && parent_visible;
@@ -263,16 +261,7 @@
         Without<Aabb>,
     >,
 ) {
-<<<<<<< HEAD
-    for (mut visible_entities, frustum, maybe_view_mask) in view_query.iter_mut() {
-=======
-    // Reset the computed visibility to false
-    for mut computed_visibility in visible_entity_query.p0().iter_mut() {
-        computed_visibility.is_visible = false;
-    }
-
     for (mut visible_entities, frustum, maybe_view_mask) in &mut view_query {
->>>>>>> df7736c5
         let view_mask = maybe_view_mask.copied().unwrap_or_default();
         visible_entities.entities.clear();
         visible_aabb_query.par_for_each_mut(
